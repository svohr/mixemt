--- conflicted
+++ resolved
@@ -71,12 +71,6 @@
         this haplogroup, given the dictionary that describes the derived
         alleles of this haplogroup.
         """
-<<<<<<< HEAD
-        # TODO: Precompute this and see if we see any speed up.
-        mut_prob = min(self.mut_wt * sum(self.phylo.variants[pos].values()),
-                       self.mut_max)
-=======
->>>>>>> 223377af
         if pos in hap_pos:
             # Does this haplogroup carry a derived base?
             if hap_pos[pos] == base:
