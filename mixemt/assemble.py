--- conflicted
+++ resolved
@@ -421,12 +421,8 @@
         if 'unassigned' in contrib_reads:
             seq = call_consensus(refseq, contrib_reads['unassigned'],
                                  1, args, strict=False)
-<<<<<<< HEAD
             rec = SeqRecord(Seq(seq),
                             id='unassigned', description='')
-=======
-            rec = SeqRecord(Seq(seq), id='unassigned', description='')
->>>>>>> 397ccebe
             seqs_to_write.append(rec)
         SeqIO.write(seqs_to_write, fa_out, 'fasta')
     return
