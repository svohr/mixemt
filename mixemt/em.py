--- conflicted
+++ resolved
@@ -14,10 +14,8 @@
 import sys
 import argparse
 import numpy
-<<<<<<< HEAD
 import numba as nb
-=======
->>>>>>> 954fcf4e
+
 from scipy.special import logsumexp
 
 from mixemt import preprocess
@@ -120,21 +118,12 @@
     # given this proportion in the mixture.
     numpy.add(ln_props, read_hap_mat, read_mix_mat)
     numpy.subtract(read_mix_mat,
-<<<<<<< HEAD
                    nb_logsumexp_axis1(read_mix_mat).reshape((-1, 1)),
-=======
-                   logsumexp(read_mix_mat, axis=1).reshape((-1, 1)),
->>>>>>> 954fcf4e
                    read_mix_mat)
 
     # M-Step:
     # Set theta_g - contribution of g to the mixture
-<<<<<<< HEAD
     new_props = nb_logsumexp_axis0_weights(read_mix_mat, weights)
-=======
-    new_props = logsumexp(read_mix_mat, axis=0,
-                                     b=weights.reshape((-1, 1)))
->>>>>>> 954fcf4e
     new_props -= logsumexp(new_props)
 
     return read_mix_mat, new_props
